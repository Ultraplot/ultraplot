--- conflicted
+++ resolved
@@ -2,11 +2,7 @@
 channels:
   - conda-forge
 dependencies:
-<<<<<<< HEAD
-  - python>=3.8,<3.12
-=======
   - python>=3.9,<3.12
->>>>>>> b5f03b4c
   - numpy>=2.2
   - matplotlib>=3.9.3
   - cartopy
