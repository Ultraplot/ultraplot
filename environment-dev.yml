--- conflicted
+++ resolved
@@ -2,14 +2,9 @@
 channels:
   - conda-forge
 dependencies:
-<<<<<<< HEAD
   - python>=3.8,<3.12
   - numpy>=1.20.0
-=======
-  - python>3.8,<3.12
-  - numpy>=2.2
->>>>>>> e56a8030
-  - matplotlib>=3.9.3
+  - matplotlib>=3.9,<3.10
   - cartopy
   - xarray
   - seaborn
