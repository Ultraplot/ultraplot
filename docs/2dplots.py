# ---
# jupyter:
#   jupytext:
#     text_representation:
#       extension: .py
#       format_name: percent
#       format_version: '1.3'
#       jupytext_version: 1.11.4
#   kernelspec:
#     display_name: Python 3
#     language: python
#     name: python3
# ---

# %% [raw] raw_mimetype="text/restructuredtext"
# .. _pandas: https://pandas.pydata.org
#
# .. _xarray: http://xarray.pydata.org/en/stable/
#
# .. _seaborn: https://seaborn.pydata.org
#
# .. _ug_2dplots:
#
# 2D plotting commands
# ====================
#
# ultraplot adds :ref:`several new features <why_plotting>` to matplotlib's
# plotting commands using the intermediate `~ultraplot.axes.PlotAxes` class.
# For the most part, these additions represent a *superset* of matplotlib -- if
# you are not interested, you can use the plotting commands just like you would
# in matplotlib. This section documents the features added for 2D plotting commands
# like `~ultraplot.axes.PlotAxes.contour`, `~ultraplot.axes.PlotAxes.pcolor`,
# and `~ultraplot.axes.PlotAxes.imshow`.
#
# .. important::
#
#    By default, ultraplot automatically adjusts the width of
#    `~ultraplot.axes.PlotAxes.contourf` and `~ultraplot.axes.PlotAxes.pcolor` edges
#    to eliminate the appearance of `"white lines" in saved vector graphic files
#    <https://github.com/jklymak/contourfIssues>`__. However, this can significantly
#    slow down the drawing time for large datasets. To disable this feature,
#    pass ``edgefix=False`` to the relevant `~ultraplot.axes.PlotAxes` command,
#    or set :rcraw:`edgefix` to ``False`` to disable globally.

# %% [raw] raw_mimetype="text/restructuredtext"
# .. _ug_2dstd:
#
# Data arguments
# --------------
#
# The treatment of data arguments passed to the 2D `~ultraplot.axes.PlotAxes`
# commands is standardized. For each command, you can optionally omit the *x*
# and *y* coordinates, in which case they are inferred from the data
# (see :ref:`xarray and pandas integration <ug_2dintegration>`). If coordinates
# are string labels, they are converted to indices and tick labels using
# `~ultraplot.ticker.IndexLocator` and `~ultraplot.ticker.IndexFormatter`.
# If coordinates are descending and the axis limits are unset, the axis
# direction is automatically reversed. If coordinate *centers* are passed to commands
# like `~ultraplot.axes.PlotAxes.pcolor` and `~ultraplot.axes.PlotAxes.pcolormesh`, they
# are automatically converted to edges using `~ultraplot.utils.edges` or
# `~ultraplot.utils.edges2d`, and if coordinate *edges* are passed to commands like
# `~ultraplot.axes.PlotAxes.contour` and `~ultraplot.axes.PlotAxes.contourf`, they are
# automatically converted to centers (notice the locations of the rectangle edges
# in the ``pcolor`` plots below). All positional arguments can also be specified
# as keyword arguments (see the documentation for each plotting command).
#
# .. note::
#
#    By default, when choosing the colormap :ref:`normalization
#    range <ug_apply_cmap>`, ultraplot ignores data outside the *x* or *y* axis
#    limits if they were previously fixed by `~matplotlib.axes.Axes.set_xlim` or
#    `~matplotlib.axes.Axes.set_ylim` (or, equivalently, by passing `xlim` or
#    `ylim` to `ultraplot.axes.CartesianAxes.format`). This can be useful if you
#    wish to restrict the view along the *x* or *y* axis within a large dataset.
#    To disable this feature, pass ``inbounds=False`` to the plotting command or
#    set :rcraw:`cmap.inbounds` to ``False`` (see also the :rcraw:`axes.inbounds`
#    setting and the :ref:`user guide <ug_1dstd>`).

# %%
import ultraplot as pplt
import numpy as np

# Sample data
state = np.random.RandomState(51423)
x = y = np.array([-10, -5, 0, 5, 10])
xedges = pplt.edges(x)
yedges = pplt.edges(y)
data = state.rand(y.size, x.size)  # "center" coordinates
lim = (np.min(xedges), np.max(xedges))

with pplt.rc.context({"cmap": "Grays", "cmap.levels": 21}):
    # Figure
    fig = pplt.figure(refwidth=2.3, share=False)
    axs = fig.subplots(ncols=2, nrows=2)
    axs.format(
        xlabel="xlabel",
        ylabel="ylabel",
        xlim=lim,
        ylim=lim,
        xlocator=5,
        ylocator=5,
        suptitle="Standardized input demonstration",
        toplabels=("Coordinate centers", "Coordinate edges"),
    )

    # Plot using both centers and edges as coordinates
    axs[0].pcolormesh(x, y, data)
    axs[1].pcolormesh(xedges, yedges, data)
    axs[2].contourf(x, y, data)
    axs[3].contourf(xedges, yedges, data)

# %%
import ultraplot as pplt
import numpy as np

# Sample data
cmap = "turku_r"
state = np.random.RandomState(51423)
N = 80
x = y = np.arange(N + 1)
data = 10 + (state.normal(0, 3, size=(N, N))).cumsum(axis=0).cumsum(axis=1)
xlim = ylim = (0, 25)

# Plot the data
fig, axs = pplt.subplots(
    [[0, 1, 1, 0], [2, 2, 3, 3]],
    wratios=(1.3, 1, 1, 1.3),
    span=False,
    refwidth=2.2,
)
axs[0].fill_between(
    xlim,
    *ylim,
    zorder=3,
    edgecolor="red",
    facecolor=pplt.set_alpha("red", 0.2),
)
for i, ax in enumerate(axs):
    inbounds = i == 1
    title = f"Restricted lims inbounds={inbounds}"
    title += " (default)" if inbounds else ""
    ax.format(
        xlim=(None if i == 0 else xlim),
        ylim=(None if i == 0 else ylim),
        title=("Default axis limits" if i == 0 else title),
    )
    ax.pcolor(x, y, data, cmap=cmap, inbounds=inbounds)
fig.format(
    xlabel="xlabel",
    ylabel="ylabel",
    suptitle="Default vmin/vmax restricted to in-bounds data",
)

# %% [raw] raw_mimetype="text/restructuredtext"
# .. _ug_2dintegration:
#
# Pandas and xarray integration
# -----------------------------
#
# The 2D `~ultraplot.axes.PlotAxes` commands recognize `pandas`_
# and `xarray`_ data structures. If you omit *x* and *y* coordinates,
# the commands try to infer them from the `pandas.DataFrame` or
# `xarray.DataArray`. If you did not explicitly set the *x* or *y* axis label
# or :ref:`legend or colorbar <ug_guides_loc>` label(s), the commands
# try to retrieve them from the `pandas.DataFrame` or `xarray.DataArray`.
# The commands also recognize `pint.Quantity` structures and apply
# unit string labels with formatting specified by :rc:`unitformat`.
#
# These features restore some of the convenience you get with the builtin
# `pandas`_ and `xarray`_ plotting functions. They are also *optional* --
# installation of pandas and xarray are not required to use ultraplot. The
# automatic labels can be disabled by setting :rcraw:`autoformat` to ``False``
# or by passing ``autoformat=False`` to any plotting command.
#
# .. note::
#
#    For every plotting command, you can pass a `~xarray.Dataset`, `~pandas.DataFrame`,
#    or `dict` to the `data` keyword with strings as data arguments instead of arrays
#    -- just like matplotlib. For example, ``ax.plot('y', data=dataset)`` and
#    ``ax.plot(y='y', data=dataset)`` are translated to ``ax.plot(dataset['y'])``.
#    This is the preferred input style for most `seaborn`_ plotting commands.
#    Also, if you pass a `pint.Quantity` or `~xarray.DataArray`
#    containing a `pint.Quantity`, ultraplot will automatically call
#    `~pint.UnitRegistry.setup_matplotlib` so that the axes become unit-aware.

# %%
import xarray as xr
import numpy as np
import pandas as pd

# DataArray
state = np.random.RandomState(51423)
linspace = np.linspace(0, np.pi, 20)
data = (
    50
    * state.normal(1, 0.2, size=(20, 20))
    * (np.sin(linspace * 2) ** 2 * np.cos(linspace + np.pi / 2)[:, None] ** 2)
)
lat = xr.DataArray(
    np.linspace(-90, 90, 20), dims=("lat",), attrs={"units": "\N{DEGREE SIGN}N"}
)
plev = xr.DataArray(
    np.linspace(1000, 0, 20),
    dims=("plev",),
    attrs={"long_name": "pressure", "units": "hPa"},
)
da = xr.DataArray(
    data,
    name="u",
    dims=("plev", "lat"),
    coords={"plev": plev, "lat": lat},
    attrs={"long_name": "zonal wind", "units": "m/s"},
)

# DataFrame
data = state.rand(12, 20)
df = pd.DataFrame(
    (data - 0.4).cumsum(axis=0).cumsum(axis=1)[::1, ::-1],
    index=pd.date_range("2000-01", "2000-12", freq="MS"),
)
df.name = "temperature (\N{DEGREE SIGN}C)"
df.index.name = "date"
df.columns.name = "variable (units)"

# %%
<<<<<<< HEAD
import proplot as pplt
=======
import ultraplot as pplt
>>>>>>> 07a2ab75

fig = pplt.figure(refwidth=2.5, share=False, suptitle="Automatic subplot formatting")

# Plot DataArray
cmap = pplt.Colormap("PuBu", left=0.05)
ax = fig.subplot(121, yreverse=True)
ax.contourf(da, cmap=cmap, colorbar="t", lw=0.7, ec="k")

# Plot DataFrame
ax = fig.subplot(122, yreverse=True)
ax.contourf(df, cmap="YlOrRd", colorbar="t", lw=0.7, ec="k")
ax.format(xtickminor=False, yformatter="%b", ytickminor=False)

# %% [raw] raw_mimetype="text/restructuredtext"
# .. _ug_apply_cmap:
#
# Changing the colormap
# ---------------------
#
# It is often useful to create custom colormaps on-the-fly,
# without explicitly calling the `~ultraplot.constructor.Colormap`
# :ref:`constructor function <why_constructor>`. You can do so using the `cmap`
# and `cmap_kw` keywords, available with most `~ultraplot.axes.PlotAxes` 2D plot
# commands. For example, to create and apply a monochromatic colormap, you can use
# ``cmap='color_name'`` (see the :ref:`colormaps section <ug_cmaps_new>` for more info).
# You can also create on-the-fly "qualitative" `~ultraplot.colors.DiscreteColormap`\ s
# by passing lists of colors to the keyword `c`, `color`, or `colors`.
#
# ultraplot defines :ref:`global defaults <ug_rc>` for four different colormap
# types: :ref:`sequential <ug_cmaps_included>` (setting :rcraw:`cmap.sequential`),
# :ref:`diverging <ug_cmaps_included>` (setting :rcraw:`cmap.diverging`),
# :ref:`cyclic <ug_cmaps_included>` (setting :rcraw:`cmap.cyclic`),
# and :ref:`qualitative <ug_cycles_included>` (setting :rcraw:`cmap.qualitative`).
# To use the default colormap for a given type, pass ``sequential=True``,
# ``diverging=True``, ``cyclic=True``, or ``qualitative=True`` to any plotting
# command. If the colormap type is not explicitly specified, `sequential` is
# used with the default linear normalizer when data is strictly positive
# or negative, and `diverging` is used with the :ref:`diverging normalizer <ug_norm>`
# when the data limits or colormap levels cross zero (see :ref:`below <ug_autonorm>`).

# %%
import ultraplot as pplt
import numpy as np

# Sample data
N = 18
state = np.random.RandomState(51423)
data = np.cumsum(state.rand(N, N), axis=0)

# Custom defaults of each type
pplt.rc["cmap.sequential"] = "PuBuGn"
pplt.rc["cmap.diverging"] = "PiYG"
pplt.rc["cmap.cyclic"] = "bamO"
pplt.rc["cmap.qualitative"] = "flatui"

# Make plots. Note the default behavior is sequential=True or diverging=True
# depending on whether data contains negative values (see below).
fig = pplt.figure(refwidth=2.2, span=False, suptitle="Colormap types")
axs = fig.subplots(ncols=2, nrows=2)
axs.format(xformatter="none", yformatter="none")
axs[0].pcolor(data, sequential=True, colorbar="l", extend="max")
axs[1].pcolor(data - 5, diverging=True, colorbar="r", extend="both")
axs[2].pcolor(data % 8, cyclic=True, colorbar="l")
axs[3].pcolor(data, levels=pplt.arange(0, 12, 2), qualitative=True, colorbar="r")
types = ("sequential", "diverging", "cyclic", "qualitative")
for ax, typ in zip(axs, types):
    ax.format(title=typ.title() + " colormap")
pplt.rc.reset()

# %%
import ultraplot as pplt
import numpy as np

# Sample data
N = 20
state = np.random.RandomState(51423)
data = np.cumsum(state.rand(N, N), axis=1) - 6

# Continuous "diverging" colormap
fig = pplt.figure(refwidth=2.3, spanx=False)
ax = fig.subplot(121, title="Diverging colormap with 'cmap'", xlabel="xlabel")
ax.contourf(
    data,
    norm="div",
    cmap=("cobalt", "white", "violet red"),
    cmap_kw={"space": "hsl", "cut": 0.15},
    colorbar="b",
)

# Discrete "qualitative" colormap
ax = fig.subplot(122, title="Qualitative colormap with 'colors'")
ax.contourf(
    data,
    levels=pplt.arange(-6, 9, 3),
    colors=["red5", "blue5", "yellow5", "gray5", "violet5"],
    colorbar="b",
)

<<<<<<< HEAD
import proplot as pplt
=======
import ultraplot as pplt
>>>>>>> 07a2ab75
import numpy as np

# Sample data
N = 20
state = np.random.RandomState(51423)
data = 11 ** (0.25 * np.cumsum(state.rand(N, N), axis=0))

# Create figure
gs = pplt.GridSpec(ncols=2)
fig = pplt.figure(refwidth=2.3, span=False, suptitle="Normalizer types")

# Different normalizers
ax = fig.subplot(gs[0], title="Default linear normalizer")
ax.pcolormesh(data, cmap="magma", colorbar="b")
ax = fig.subplot(gs[1], title="Logarithmic normalizer with norm='log'")
ax.pcolormesh(data, cmap="magma", norm="log", colorbar="b")


# %% [raw] raw_mimetype="text/restructuredtext"
# .. _ug_norm:
#
# Special normalizers
# -------------------
#
# ultraplot includes two new :ref:`"continuous" normalizers <ug_norm>`. The
# `~ultraplot.colors.SegmentedNorm` normalizer provides even color gradations with respect
# to index for an arbitrary monotonically increasing or decreasing list of levels. This
# is automatically applied if you pass unevenly spaced `levels` to a plotting command,
# or it can be manually applied using e.g. ``norm='segmented'``. This can be useful for
# datasets with unusual statistical distributions or spanning many orders of magnitudes.
#
# The `~ultraplot.colors.DivergingNorm` normalizer ensures that colormap midpoints lie
# on some central data value (usually ``0``), even if `vmin`, `vmax`, or `levels`
# are asymmetric with respect to the central value. This is automatically applied
# if your data contains negative and positive values (see :ref:`below <ug_autonorm>`),
# or it can be manually applied using e.g. ``diverging=True`` or ``norm='diverging'``.
# It can also be configured to scale colors "fairly" or "unfairly":
#
# * With fair scaling (the default), gradations on either side of the midpoint
#   have equal intensity. If `vmin` and `vmax` are not symmetric about zero, the most
#   intense colormap colors on one side of the midpoint will be truncated.
# * With unfair scaling, gradations on either side of the midpoint are warped
#   so that the full range of colormap colors is always traversed. This configuration
#   should be used with care, as it may lead you to misinterpret your data.
#
# The below examples demonstrate how these normalizers
# affect the interpretation of different datasets.

# %%
import ultraplot as pplt
import numpy as np

# Sample data
state = np.random.RandomState(51423)
data = 11 ** (2 * state.rand(20, 20).cumsum(axis=0) / 7)

# Linear segmented norm
fig, axs = pplt.subplots(ncols=2, refwidth=2.4)
fig.format(suptitle="Segmented normalizer demo")
ticks = [5, 10, 20, 50, 100, 200, 500, 1000]
for ax, norm in zip(axs, ("linear", "segmented")):
    m = ax.contourf(
        data,
        levels=ticks,
        extend="both",
        cmap="Mako",
        norm=norm,
        colorbar="b",
        colorbar_kw={"ticks": ticks},
    )
    ax.format(title=norm.title() + " normalizer")
# %%
import ultraplot as pplt
import numpy as np

# Sample data
state = np.random.RandomState(51423)
data1 = (state.rand(20, 20) - 0.485).cumsum(axis=1).cumsum(axis=0)
data2 = (state.rand(20, 20) - 0.515).cumsum(axis=0).cumsum(axis=1)

# Figure
fig, axs = pplt.subplots(nrows=2, ncols=2, refwidth=2.2, order="F")
axs.format(suptitle="Diverging normalizer demo")
cmap = pplt.Colormap("DryWet", cut=0.1)

# Diverging norms
i = 0
for data, mode, fair in zip(
    (data1, data2),
    ("positive", "negative"),
    ("fair", "unfair"),
):
    for fair in ("fair", "unfair"):
        norm = pplt.Norm("diverging", fair=(fair == "fair"))
        ax = axs[i]
        m = ax.contourf(data, cmap=cmap, norm=norm)
        ax.colorbar(m, loc="b")
        ax.format(title=f"{mode.title()}-skewed + {fair} scaling")
        i += 1

# %% [raw] raw_mimetype="text/restructuredtext"
# .. _ug_discrete:
#
# Discrete levels
# ---------------
#
# By default, ultraplot uses `~ultraplot.colors.DiscreteNorm` to "discretize"
# the possible colormap colors for contour and pseudocolor `~ultraplot.axes.PlotAxes`
# commands (e.g., `~ultraplot.axes.PlotAxes.contourf`, `~ultraplot.axes.PlotAxes.pcolor`).
# This is analogous to `matplotlib.colors.BoundaryNorm`, except
# `~ultraplot.colors.DiscreteNorm` can be paired with arbitrary
# continuous normalizers specified by `norm` (see :ref:`above <ug_norm>`).
# Discrete color levels can help readers discern exact numeric values and
# tend to reveal qualitative structure in the data. `~ultraplot.colors.DiscreteNorm`
# also repairs the colormap end-colors by ensuring the following conditions are met:
#
# #. All colormaps always span the *entire color range*
#    regardless of the `extend` parameter.
# #. Cyclic colormaps always have *distinct color levels*
#    on either end of the colorbar.
#
# To explicitly toggle discrete levels on or off, change :rcraw:`cmap.discrete`
# or pass ``discrete=False`` or ``discrete=True`` to any plotting command
# that accepts a `cmap` argument. The level edges or centers used with
# `~ultraplot.colors.DiscreteNorm` can be explicitly specified using the `levels` or
# `values` keywords, respectively (`~ultraplot.utils.arange` and `~ultraplot.utils.edges`
# are useful for generating `levels` and `values` lists). You can also pass an integer
# to these keywords (or to the `N` keyword) to automatically generate approximately this
# many level edges or centers at "nice" intervals. The algorithm used to generate levels
# is similar to matplotlib's algorithm for generarting contour levels. The default
# number of levels is controlled by :rcraw:`cmap.levels`, and the level selection
# is constrainted by the keywords `vmin`, `vmax`, `locator`, and `locator_kw` -- for
# example, ``vmin=100`` ensures the minimum level is greater than or equal to ``100``,
# and ``locator=5`` ensures a level step size of 5 (see :ref:`this section
# <ug_locators>` for more on locators). You can also use the keywords `negative`,
# `positive`, or `symmetric` to ensure that your levels are strictly negative,
# positive, or symmetric about zero, or use the `nozero` keyword to remove
# the zero level (useful for single-color `~ultraplot.axes.PlotAxes.contour` plots).

# %%
import ultraplot as pplt
import numpy as np

# Sample data
state = np.random.RandomState(51423)
data = 10 + state.normal(0, 1, size=(33, 33)).cumsum(axis=0).cumsum(axis=1)

# Figure
fig, axs = pplt.subplots([[1, 1, 2, 2], [0, 3, 3, 0]], ref=3, refwidth=2.3)
axs.format(yformatter="none", suptitle="Discrete vs. smooth colormap levels")

# Pcolor
axs[0].pcolor(data, cmap="viridis", colorbar="l")
axs[0].set_title("Pcolor plot\ndiscrete=True (default)")
axs[1].pcolor(data, discrete=False, cmap="viridis", colorbar="r")
axs[1].set_title("Pcolor plot\ndiscrete=False")

# Imshow
m = axs[2].imshow(data, cmap="oslo", colorbar="b")
axs[2].format(title="Imshow plot\ndiscrete=False (default)", yformatter="auto")

# %%
import ultraplot as pplt
import numpy as np

# Sample data
state = np.random.RandomState(51423)
data = (20 * (state.rand(20, 20) - 0.4).cumsum(axis=0).cumsum(axis=1)) % 360
levels = pplt.arange(0, 360, 45)

# Figure
gs = pplt.GridSpec(nrows=2, ncols=4, hratios=(1.5, 1))
fig = pplt.figure(refwidth=2.4, right=2)
fig.format(suptitle="DiscreteNorm end-color standardization")

# Cyclic colorbar with distinct end colors
cmap = pplt.Colormap("twilight", shift=-90)
ax = fig.subplot(gs[0, 1:3], title='distinct "cyclic" end colors')
ax.pcolormesh(
    data,
    cmap=cmap,
    levels=levels,
    colorbar="b",
    colorbar_kw={"locator": 90},
)

# Colorbars with different extend values
for i, extend in enumerate(("min", "max", "neither", "both")):
    ax = fig.subplot(gs[1, i], title=f"extend={extend!r}")
    ax.pcolormesh(
        data[:, :10],
        levels=levels,
        cmap="oxy",
        extend=extend,
        colorbar="b",
        colorbar_kw={"locator": 180},
    )

# %% [raw] raw_mimetype="text/restructuredtext" tags=[]
# .. _ug_autonorm:
#
# Auto normalization
# ------------------
#
# By default, colormaps are normalized to span from roughly the minimum
# data value to the maximum data value. However in the presence of outliers,
# this is not desirable. ultraplot adds the `robust` keyword to change this
# behavior, inspired by the `xarray keyword
# <http://xarray.pydata.org/en/stable/user-guide/plotting.html#robust>`__
# of the same name. Passing ``robust=True`` to a `~ultraplot.axes.PlotAxes`
# 2D plot command will limit the default colormap normalization between
# the 2nd and 98th data percentiles. This range can be customized by passing
# an integer to `robust` (e.g. ``robust=90`` limits the normalization range
# between the 5th and 95th percentiles) or by passing a 2-tuple to `robust`
# (e.g. ``robust=(0, 90)`` limits the normalization range between the
# data minimum and the 90th percentile). This can be turned on persistently
# by setting :rcraw:`cmap.robust` to ``True``.
#
# Additionally, `similar to xarray
# <http://xarray.pydata.org/en/stable/user-guide/plotting.html#colormaps>`__,
# ultraplot can automatically detect "diverging" datasets. By default,
# the 2D `~ultraplot.axes.PlotAxes` commands will apply the diverging colormap
# :rc:`cmap.diverging` (rather than :rc:`cmap.sequential`) and the diverging
# normalizer `~ultraplot.colors.DivergingNorm` (rather than `~matplotlib.colors.Normalize`
# -- see :ref:`above <ug_norm>`) if the following conditions are met:
#
# #. If discrete levels are enabled (see :ref:`above <ug_discrete>`) and the
#    level list includes at least 2 negative and 2 positive values.
# #. If discrete levels are disabled (see :ref:`above <ug_discrete>`) and the
#    normalization limits `vmin` and `vmax` are negative and positive.
# #. A colormap was not explicitly passed, or a colormap was passed but it
#    matches the name of a :ref:`known diverging colormap <ug_cmaps_included>`.
#
# The automatic detection of "diverging" datasets can be disabled by
# setting :rcraw:`cmap.autodiverging` to ``False``.

# %%
import ultraplot as pplt
import numpy as np

N = 20
state = np.random.RandomState(51423)
data = N * 2 + (state.rand(N, N) - 0.45).cumsum(axis=0).cumsum(axis=1) * 10
fig, axs = pplt.subplots(
    nrows=2, ncols=2, refwidth=2, suptitle="Auto normalization demo"
)

# Auto diverging
pplt.rc["cmap.sequential"] = "lapaz_r"
pplt.rc["cmap.diverging"] = "vik"
for i, ax in enumerate(axs[:2]):
    ax.pcolor(data - i * N * 6, colorbar="b")
    ax.format(title="Diverging " + ("on" if i else "off"))

# Auto range
pplt.rc["cmap.sequential"] = "lajolla"
data = data[::-1, :]
data[-1, 0] = 2e3
for i, ax in enumerate(axs[2:]):
    ax.pcolor(data, robust=bool(i), colorbar="b")
    ax.format(title="Robust " + ("on" if i else "off"))
pplt.rc.reset()

# %% [raw] raw_mimetype="text/restructuredtext"
# .. _ug_labels:
#
# Quick labels
# ------------
#
# You can now quickly add labels to `~ultraplot.axes.PlotAxes.contour`,
# `~ultraplot.axes.PlotAxes.contourf`, `~ultraplot.axes.PlotAxes.pcolor`,
# `~ultraplot.axes.PlotAxes.pcolormesh`, and `~ultraplot.axes.PlotAxes.heatmap`,
# plots by passing ``labels=True`` to the plotting command. The
# label text is colored black or white depending on the luminance of the underlying
# grid box or filled contour (see the section on :ref:`colorspaces <ug_perceptual>`).
# Contour labels are drawn with `~matplotlib.axes.Axes.clabel` and grid box
# labels are drawn with `~ultraplot.axes.Axes.text`. You can pass keyword arguments
# to these functions by passing a dictionary to `labels_kw`, and you can
# change the label precision using the `precision` keyword. See the plotting
# command documentation for details.

# %%
import ultraplot as pplt
import pandas as pd
import numpy as np

# Sample data
state = np.random.RandomState(51423)
data = state.rand(6, 6)
data = pd.DataFrame(data, index=pd.Index(["a", "b", "c", "d", "e", "f"]))

# Figure
fig, axs = pplt.subplots(
    [[1, 1, 2, 2], [0, 3, 3, 0]],
    refwidth=2.3,
    share="labels",
    span=False,
)
axs.format(xlabel="xlabel", ylabel="ylabel", suptitle="Labels demo")

# Heatmap with labeled boxes
ax = axs[0]
m = ax.heatmap(
    data,
    cmap="rocket",
    labels=True,
    precision=2,
    labels_kw={"weight": "bold"},
)
ax.format(title="Heatmap with labels")

# Filled contours with labels
ax = axs[1]
m = ax.contourf(
    data.cumsum(axis=0), cmap="rocket", labels=True, labels_kw={"weight": "bold"}
)
ax.format(title="Filled contours with labels")

# Line contours with labels and no zero level
data = 5 * (data - 0.45).cumsum(axis=0) - 2
ax = axs[2]
ax.contour(data, nozero=True, color="gray8", labels=True, labels_kw={"weight": "bold"})
ax.format(title="Line contours with labels")

# %% [raw] raw_mimetype="text/restructuredtext"
# .. _ug_heatmap:
#
# Heatmap plots
# -------------
#
# The `~ultraplot.axes.PlotAxes.heatmap` command can be used to draw "heatmaps" of
# 2-dimensional data. This is a convenience function equivalent to
# `~ultraplot.axes.PlotAxes.pcolormesh`, except the axes are configured with settings
# suitable for heatmaps: fixed aspect ratios (ensuring "square" grid boxes), no
# gridlines, no minor ticks, and major ticks at the center of each box. Among other
# things, this is useful for displaying covariance and correlation matrices, as shown
# below. `~ultraplot.axes.PlotAxes.heatmap` should generally only be used with
# `~ultraplot.axes.CartesianAxes`.

# %%
import ultraplot as pplt
import numpy as np
import pandas as pd

# Covariance data
state = np.random.RandomState(51423)
data = state.normal(size=(10, 10)).cumsum(axis=0)
data = (data - data.mean(axis=0)) / data.std(axis=0)
data = (data.T @ data) / data.shape[0]
data[np.tril_indices(data.shape[0], -1)] = np.nan  # fill half with empty boxes
data = pd.DataFrame(data, columns=list("abcdefghij"), index=list("abcdefghij"))

# Covariance matrix plot
fig, ax = pplt.subplots(refwidth=4.5)
m = ax.heatmap(
    data,
    cmap="ColdHot",
    vmin=-1,
    vmax=1,
    N=100,
    lw=0.5,
    ec="k",
    labels=True,
    precision=2,
    labels_kw={"weight": "bold"},
    clip_on=False,  # turn off clipping so box edges are not cut in half
)
ax.format(
    suptitle="Heatmap demo",
    title="Table of correlation coefficients",
    xloc="top",
    yloc="right",
    yreverse=True,
    ticklabelweight="bold",
    alpha=0,
    linewidth=0,
    tickpad=4,
)<|MERGE_RESOLUTION|>--- conflicted
+++ resolved
@@ -223,11 +223,7 @@
 df.columns.name = "variable (units)"
 
 # %%
-<<<<<<< HEAD
-import proplot as pplt
-=======
-import ultraplot as pplt
->>>>>>> 07a2ab75
+import ultraplot as pplt
 
 fig = pplt.figure(refwidth=2.5, share=False, suptitle="Automatic subplot formatting")
 
@@ -326,11 +322,7 @@
     colorbar="b",
 )
 
-<<<<<<< HEAD
-import proplot as pplt
-=======
-import ultraplot as pplt
->>>>>>> 07a2ab75
+import ultraplot as pplt
 import numpy as np
 
 # Sample data
