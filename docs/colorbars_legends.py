# ---
# jupyter:
#   jupytext:
#     text_representation:
#       extension: .py
#       format_name: percent
#       format_version: '1.3'
#       jupytext_version: 1.11.4
#   kernelspec:
#     display_name: Python 3
#     language: python
#     name: python3
# ---

# %% [raw] raw_mimetype="text/restructuredtext"
# .. _ug_guides:
#
# Colorbars and legends
# =====================
#
# ultraplot includes some useful changes to the matplotlib API that make
# working with colorbars and legends :ref:`easier <why_colorbars_legends>`.
# Notable features include "inset" colorbars, "outer" legends,
# on-the-fly colorbars and legends, colorbars built from artists,
# and row-major and centered-row legends.


# %% [raw] raw_mimetype="text/restructuredtext"
# .. _ug_guides_loc:
#
# Outer and inset locations
# -------------------------
#
# Matplotlib supports drawing "inset" legends and "outer" colorbars using the `loc`
# and `location` keyword arguments. However, "outer" legends are only
# posssible using the somewhat opaque `bbox_to_anchor` keyword (see `here
# <https://matplotlib.org/stable/tutorials/intermediate/legend_guide.html#legend-location>`__)
# and "inset" colorbars are not possible without manually creating and positioning
# the associated axes. ultraplot tries to improve this behavior:
#
# * `ultraplot.axes.Axes.legend` can draw both "inset" legends when you request an inset
#   location (e.g., ``loc='upper right'`` or the shorthand ``loc='ur'``) and "outer"
#   legends along a subplot edge when you request a :ref:`side location <legend_table>`
#   (e.g., ``loc='right'`` or the shorthand ``loc='r'``). If you draw multiple legends
#   or colorbars on one side, they are "stacked" on top of each other. Unlike using
#   `bbox_to_anchor`, the "outer" legend position is adjusted automatically when the
#   :ref:`tight layout algorithm <ug_tight>` is active.
# * ultraplot adds the axes command `ultraplot.axes.Axes.colorbar`,
#   analogous to `ultraplot.axes.Axes.legend` and equivalent to
#   calling `ultraplot.figure.Figure.colorbar` with an `ax` keyword.
#   `~ultraplot.axes.Axes.colorbar` can draw both "outer" colorbars when you request
#   a side location (e.g., ``loc='right'`` or the shorthand ``loc='r'``) and "inset"
#   colorbars when you request an :ref:`inset location <colorbar_table>`
#   (e.g., ``loc='upper right'`` or the shorthand ``loc='ur'``). Inset
#   colorbars have optional background "frames" that can be configured
#   with various `~ultraplot.axes.Axes.colorbar` keywords.

# `~ultraplot.axes.Axes.colorbar` and `~ultraplot.axes.Axes.legend` also both accept
# `space` and `pad` keywords. `space` controls the absolute separation of the
# "outer" colorbar or legend from the parent subplot edge and `pad` controls the
# :ref:`tight layout <ug_tight>` padding relative to the subplot's tick and axis labels
# (or, for "inset" locations, the padding between the subplot edge and the inset frame).
# The below example shows a variety of arrangements of "outer" and "inset"
# colorbars and legends.
#
# .. important::
#
#    Unlike matplotlib, ultraplot adds "outer" colorbars and legends by allocating
#    new rows and columns in the `~ultraplot.gridspec.GridSpec` rather than
#    "stealing" space from the parent subplot (note that subsequently indexing
#    the `~ultraplot.gridspec.GridSpec` will ignore the slots allocated for
#    colorbars and legends). This approach means that "outer" colorbars and
#    legends :ref:`do not affect subplot aspect ratios <ug_autosize>`
#    and :ref:`do not affect subplot spacing <ug_tight>`, which lets
#    ultraplot avoid relying on complicated `"constrained layout" algorithms
#    <https://matplotlib.org/stable/tutorials/intermediate/constrainedlayout_guide.html>`__
#    and tends to improve the appearance of figures with even the most
#    complex arrangements of subplots, colorbars, and legends.

# %%
import ultraplot as pplt
import numpy as np

state = np.random.RandomState(51423)
fig = pplt.figure(share=False, refwidth=2.3)

# Colorbars
ax = fig.subplot(121, title="Axes colorbars")
data = state.rand(10, 10)
m = ax.heatmap(data, cmap="dusk")
ax.colorbar(m, loc="r")
ax.colorbar(m, loc="t")  # title is automatically adjusted
ax.colorbar(m, loc="ll", label="colorbar label")  # inset colorbar demonstration

# Legends
ax = fig.subplot(122, title="Axes legends", titlepad="0em")
data = (state.rand(10, 5) - 0.5).cumsum(axis=0)
hs = ax.plot(data, lw=3, cycle="ggplot", labels=list("abcde"))
ax.legend(loc="ll", label="legend label")  # automatically infer handles and labels
ax.legend(hs, loc="t", ncols=5, frame=False)  # automatically infer labels from handles
ax.legend(hs, list("jklmn"), loc="r", ncols=1, frame=False)  # manually override labels
fig.format(
    abc=True,
    xlabel="xlabel",
    ylabel="ylabel",
    suptitle="Colorbar and legend location demo",
)

# %% [raw] raw_mimetype="text/restructuredtext"
# .. _ug_guides_plot:
#
# On-the-fly colorbars and legends
# --------------------------------
#
# In ultraplot, you can add colorbars and legends on-the-fly by supplying keyword
# arguments to various `~ultraplot.axes.PlotAxes` commands. To plot data and
# draw a colorbar or legend in one go, pass a location (e.g., ``colorbar='r'``
# or ``legend='b'``) to the plotting command (e.g., `~ultraplot.axes.PlotAxes.plot`
# or `~ultraplot.axes.PlotAxes.contour`). To pass keyword arguments to the colorbar
# and legend commands, use the `legend_kw` and `colorbar_kw` arguments (e.g.,
# ``legend_kw={'ncol': 3}``). Note that `~ultraplot.axes.Axes.colorbar` can also
# build colorbars from lists of arbitrary matplotlib artists, for example the
# lines generated by `~ultraplot.axes.PlotAxes.plot` or `~ultraplot.axes.PlotAxes.line`
# (see :ref:`below <ug_colorbars>`).
#
# .. note::
#
#    Specifying the same `colorbar` location with multiple plotting calls will have
#    a different effect depending on the plotting command. For :ref:`1D commands
#    <ug_1dplots>`, this will add each item to a "queue" used to build colorbars
#    from a list of artists. For :ref:`2D commands <ug_2dplots>`, this will "stack"
#    colorbars in outer locations, or replace existing colorbars in inset locations.
#    By contrast, specifying the same `legend` location will always add items to
#    the same legend rather than creating "stacks".

# %%
<<<<<<< HEAD
import proplot as pplt
=======
import ultraplot as pplt
>>>>>>> 07a2ab75

labels = list("xyzpq")
state = np.random.RandomState(51423)
fig = pplt.figure(share=0, refwidth=2.3, suptitle="On-the-fly colorbar and legend demo")

# Legends
data = (state.rand(30, 10) - 0.5).cumsum(axis=0)
ax = fig.subplot(121, title="On-the-fly legend")
ax.plot(  # add all at once
    data[:, :5],
    lw=2,
    cycle="Reds1",
    cycle_kw={"ls": ("-", "--"), "left": 0.1},
    labels=labels,
    legend="b",
    legend_kw={"title": "legend title"},
)
for i in range(5):
    ax.plot(  # add one-by-one
        data[:, 5 + i],
        label=labels[i],
        linewidth=2,
        cycle="Blues1",
        cycle_kw={"N": 5, "ls": ("-", "--"), "left": 0.1},
        colorbar="ul",
        colorbar_kw={"label": "colorbar from lines"},
    )

# Colorbars
ax = fig.subplot(122, title="On-the-fly colorbar")
data = state.rand(8, 8)
ax.contourf(
    data,
    cmap="Reds1",
    extend="both",
    colorbar="b",
    colorbar_kw={"length": 0.8, "label": "colorbar label"},
)
ax.contour(
    data,
    color="gray7",
    lw=1.5,
    label="contour",
    legend="ul",
    legend_kw={"label": "legend from contours"},
)

# %%
import ultraplot as pplt
import numpy as np

N = 10
state = np.random.RandomState(51423)
fig, axs = pplt.subplots(
    nrows=2,
    share=False,
    refwidth="55mm",
    panelpad="1em",
    suptitle="Stacked colorbars demo",
)

# Repeat for both axes
args1 = (0, 0.5, 1, 1, "grays", 0.5)
args2 = (0, 0, 0.5, 0.5, "reds", 1)
args3 = (0.5, 0, 1, 0.5, "blues", 2)
for j, ax in enumerate(axs):
    ax.format(xlabel="data", xlocator=np.linspace(0, 0.8, 5), title=f"Subplot #{j+1}")
    for i, (x0, y0, x1, y1, cmap, scale) in enumerate((args1, args2, args3)):
        if j == 1 and i == 0:
            continue
        data = state.rand(N, N) * scale
        x, y = np.linspace(x0, x1, N + 1), np.linspace(y0, y1, N + 1)
        m = ax.pcolormesh(x, y, data, cmap=cmap, levels=np.linspace(0, scale, 11))
        ax.colorbar(m, loc="l", label=f"dataset #{i + 1}")


# %% [raw] raw_mimetype="text/restructuredtext"
# .. _ug_guides_multi:
#
# Figure-wide colorbars and legends
# ---------------------------------
#
# In ultraplot, colorbars and legends can be added to the edge of figures using the
# figure methods `ultraplot.figure.Figure.colorbar` and `ultraplot.figure.Figure.legend`.
# These methods align colorbars and legends between the edges
# of the `~ultraplot.figure.Figure.gridspec` rather than the figure.
# As with :ref:`axes colorbars and legends <ug_guides_loc>`, if you
# draw multiple colorbars or legends on the same side, they are stacked on
# top of each other. To draw a colorbar or legend alongside particular row(s) or
# column(s) of the subplot grid, use the `row`, `rows`, `col`, or `cols` keyword
# arguments. You can pass an integer to draw the colorbar or legend beside a
# single row or column (e.g., ``fig.colorbar(m, row=1)``), or pass a tuple to
# draw the colorbar or legend along a range of rows or columns
# (e.g., ``fig.colorbar(m, rows=(1, 2))``). The space separation between the subplot
# grid edge and the colorbars or legends can be controlled with the `space` keyword,
# and the tight layout padding can be controlled with the `pad` keyword.

# %%
import ultraplot as pplt
import numpy as np

state = np.random.RandomState(51423)
fig, axs = pplt.subplots(ncols=3, nrows=3, refwidth=1.4)
for ax in axs:
    m = ax.pcolormesh(
        state.rand(20, 20), cmap="grays", levels=np.linspace(0, 1, 11), extend="both"
    )
fig.format(
    suptitle="Figure colorbars and legends demo",
    abc="a.",
    abcloc="l",
    xlabel="xlabel",
    ylabel="ylabel",
)
fig.colorbar(m, label="column 1", ticks=0.5, loc="b", col=1)
fig.colorbar(m, label="columns 2 and 3", ticks=0.2, loc="b", cols=(2, 3))
fig.colorbar(m, label="stacked colorbar", ticks=0.1, loc="b", minorticks=0.05)
fig.colorbar(m, label="colorbar with length <1", ticks=0.1, loc="r", length=0.7)

# %%
import ultraplot as pplt
import numpy as np

state = np.random.RandomState(51423)
fig, axs = pplt.subplots(
    ncols=2, nrows=2, order="F", refwidth=1.7, wspace=2.5, share=False
)

# Plot data
data = (state.rand(50, 50) - 0.1).cumsum(axis=0)
for ax in axs[:2]:
    m = ax.contourf(data, cmap="grays", extend="both")
hs = []
colors = pplt.get_colors("grays", 5)
for abc, color in zip("ABCDEF", colors):
    data = state.rand(10)
    for ax in axs[2:]:
        (h,) = ax.plot(data, color=color, lw=3, label=f"line {abc}")
    hs.append(h)

# Add colorbars and legends
fig.colorbar(m, length=0.8, label="colorbar label", loc="b", col=1, locator=5)
fig.colorbar(m, label="colorbar label", loc="l")
fig.legend(hs, ncols=2, center=True, frame=False, loc="b", col=2)
fig.legend(hs, ncols=1, label="legend label", frame=False, loc="r")
fig.format(abc="A", abcloc="ul", suptitle="Figure colorbars and legends demo")
for ax, title in zip(axs, ("2D {} #1", "2D {} #2", "Line {} #1", "Line {} #2")):
    ax.format(xlabel="xlabel", title=title.format("dataset"))


# %% [raw] raw_mimetype="text/restructuredtext"
# .. _ug_colorbars:
#
# Added colorbar features
# -----------------------
#
# The `ultraplot.axes.Axes.colorbar` and `ultraplot.figure.Figure.colorbar` commands are
# somehwat more flexible than their matplotlib counterparts. The following core
# features are unique to ultraplot:

# * Calling ``colorbar`` with a list of `~matplotlib.artist.Artist`\ s,
#   a `~matplotlib.colors.Colormap` name or object, or a list of colors
#   will build the required `~matplotlib.cm.ScalarMappable` on-the-fly. Lists
#   of `~matplotlib.artist.Artists`\ s are used when you use the `colorbar`
#   keyword with :ref:`1D commands <ug_1dplots>` like `~ultraplot.axes.PlotAxes.plot`.
# * The associated :ref:`colormap normalizer <ug_norm>` can be specified with the
#   `vmin`, `vmax`, `norm`, and `norm_kw` keywords. The `~ultraplot.colors.DiscreteNorm`
#   levels can be specified with `values`, or ultraplot will infer them from the
#   `~matplotlib.artist.Artist` labels (non-numeric labels will be applied to
#   the colorbar as tick labels). This can be useful for labeling discrete plot
#   elements that bear some numeric relationship to each other.
#
# ultraplot also includes improvements for adding ticks and tick labels to colorbars.
# Similar to `ultraplot.axes.CartesianAxes.format`, you can flexibly specify
# major tick locations, minor tick locations, and major tick labels using the
# `locator`, `minorlocator`, `formatter`, `ticks`, `minorticks`, and `ticklabels`
# keywords. These arguments are passed through the `~ultraplot.constructor.Locator` and
# `~ultraplot.constructor.Formatter` :ref:`constructor functions <why_constructor>`.
# Unlike matplotlib, the default ticks for :ref:`discrete colormaps <ug_discrete>`
# are restricted based on the axis length using `~ultraplot.ticker.DiscreteLocator`.
# You can easily toggle minor ticks using ``tickminor=True``.
#
# Similar to :ref:`axes panels <ug_panels>`, the geometry of ultraplot colorbars is
# specified with :ref:`physical units <ug_units>` (this helps avoid the common issue
# where colorbars appear "too skinny" or "too fat" and preserves their appearance
# when the figure size changes). You can specify the colorbar width locally using the
# `width` keyword or globally using the :rcraw:`colorbar.width` setting (for outer
# colorbars) and the :rcraw:`colorbar.insetwidth` setting (for inset colorbars).
# Similarly, you can specify the colorbar length locally with the `length` keyword or
# globally using the :rcraw:`colorbar.insetlength` setting. The outer colorbar length
# is always relative to the subplot grid and always has a default of ``1``. You
# can also specify the size of the colorbar "extensions" in physical units rather
# than relative units using the `extendsize` keyword rather than matplotlib's
# `extendfrac`. The default `extendsize` values are :rcraw:`colorbar.extend` (for
# outer colorbars) and :rcraw:`colorbar.insetextend` (for inset colorbars).
# See `~ultraplot.axes.Axes.colorbar` for details.

# %%
import ultraplot as pplt
import numpy as np

fig = pplt.figure(share=False, refwidth=2)

# Colorbars from lines
ax = fig.subplot(121)
state = np.random.RandomState(51423)
data = 1 + (state.rand(12, 10) - 0.45).cumsum(axis=0)
cycle = pplt.Cycle("algae")
hs = ax.line(
    data,
    lw=4,
    cycle=cycle,
    colorbar="lr",
    colorbar_kw={"length": "8em", "label": "line colorbar"},
)
ax.colorbar(hs, loc="t", values=np.arange(0, 10), label="line colorbar", ticks=2)

# Colorbars from a mappable
ax = fig.subplot(122)
m = ax.contourf(data.T, extend="both", cmap="algae", levels=pplt.arange(0, 3, 0.5))
fig.colorbar(
    m, loc="r", length=1, label="interior ticks", tickloc="left"  # length is relative
)
ax.colorbar(
    m,
    loc="ul",
    length=6,  # length is em widths
    label="inset colorbar",
    tickminor=True,
    alpha=0.5,
)
fig.format(
    suptitle="Colorbar formatting demo",
    xlabel="xlabel",
    ylabel="ylabel",
    titleabove=False,
)


# %% [raw] raw_mimetype="text/restructuredtext"
# .. _ug_legends:
#
# Added legend features
# ---------------------
#
# The `ultraplot.axes.Axes.legend` and `ultraplot.figure.Figure.legend` commands are
# somewhat more flexible than their matplotlib counterparts. The following core
# features are the same as matplotlib:

# * Calling ``legend`` without positional arguments will
#   automatically fill the legend with the labeled artist in the
#   the parent axes (when using `ultraplot.axes.Axes.legend`) or
#   or the parent figure (when using `ultraplot.figure.Figure.legend`).
# * Legend labels can be assigned early by calling plotting comamnds with
#   the `label` keyword (e.g., ``ax.plot(..., label='label')``) or on-the-fly by
#   passing two positional arguments to ``legend`` (where the first argument is the
#   "handle" list and the second is the "label" list).

# The following core features are unique to ultraplot:

# * Legend labels can be assigned for each column of a
#   :ref:`2D array passed to a 1D plotting command <ug_1dstd>`
#   using the `labels` keyword (e.g., ``labels=['label1', 'label2', ...]``).
# * Legend labels can be assigned to `~matplotlib.contour.ContourSet`\ s by passing
#   the `label` keyword to a contouring command (e.g., `~ultraplot.axes.PlotAxes.contour`
#   or `~ultraplot.axes.PlotAxes.contourf`).
# * A "handle" list can be passed to ``legend`` as the sole
#   positional argument and the labels will be automatically inferred
#   using `~matplotlib.artist.Artist.get_label`. Valid "handles" include
#   `~matplotlib.lines.Line2D`\ s returned by `~ultraplot.axes.PlotAxes.plot`,
#   `~matplotlib.container.BarContainer`\ s returned by `~ultraplot.axes.PlotAxes.bar`,
#   and `~matplotlib.collections.PolyCollection`\ s
#   returned by `~ultraplot.axes.PlotAxes.fill_between`.
# * A composite handle can be created by grouping the "handle"
#   list objects into tuples (see this `matplotlib guide
#   <https://matplotlib.org/stable/tutorials/intermediate/legend_guide.html#legend-handlers>`__
#   for more on tuple groups). The associated label will be automatically
#   inferred from the objects in the group. If multiple distinct
#   labels are found then the group is automatically expanded.
#
# `ultraplot.axes.Axes.legend` and `ultraplot.figure.Figure.legend` include a few other
# useful features. To draw legends with centered rows, pass ``center=True`` or
# a list of lists of "handles" to ``legend`` (this stacks several single-row,
# horizontally centered legends and adds an encompassing frame behind them).
# To switch between row-major and column-major order for legend entries,
# use the `order` keyword (the default ``order='C'`` is row-major,
# unlike matplotlib's column-major ``order='F'``). To alphabetize the legend
# entries, pass ``alphabetize=True`` to ``legend``. To modify the legend handles
# (e.g., `~ultraplot.axes.PlotAxes.plot` or `~ultraplot.axes.PlotAxes.scatter` handles)
# pass the relevant properties like `color`, `linewidth`, or `markersize` to ``legend``
# (or use the `handle_kw` keyword). See `ultraplot.axes.Axes.legend` for details.

# %%
import ultraplot as pplt
import numpy as np

pplt.rc.cycle = "538"
fig, axs = pplt.subplots(ncols=2, span=False, share="labels", refwidth=2.3)
labels = ["a", "bb", "ccc", "dddd", "eeeee"]
hs1, hs2 = [], []

# On-the-fly legends
state = np.random.RandomState(51423)
for i, label in enumerate(labels):
    data = (state.rand(20) - 0.45).cumsum(axis=0)
    h1 = axs[0].plot(
        data,
        lw=4,
        label=label,
        legend="ul",
        legend_kw={"order": "F", "title": "column major"},
    )
    hs1.extend(h1)
    h2 = axs[1].plot(
        data,
        lw=4,
        cycle="Set3",
        label=label,
        legend="r",
        legend_kw={"lw": 8, "ncols": 1, "frame": False, "title": "modified\n handles"},
    )
    hs2.extend(h2)

# Outer legends
ax = axs[0]
ax.legend(hs1, loc="b", ncols=3, title="row major", order="C", facecolor="gray2")
ax = axs[1]
ax.legend(hs2, loc="b", ncols=3, center=True, title="centered rows")
axs.format(xlabel="xlabel", ylabel="ylabel", suptitle="Legend formatting demo")<|MERGE_RESOLUTION|>--- conflicted
+++ resolved
@@ -134,11 +134,7 @@
 #    the same legend rather than creating "stacks".
 
 # %%
-<<<<<<< HEAD
-import proplot as pplt
-=======
-import ultraplot as pplt
->>>>>>> 07a2ab75
+import ultraplot as pplt
 
 labels = list("xyzpq")
 state = np.random.RandomState(51423)
