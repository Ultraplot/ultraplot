[build-system]
requires = ["setuptools>=64",
            "setuptools_scm[toml]>=8",
            "wheel",
            "numpy>=1.26.0",
            "matplotlib>=3.9.1",
            ]
build-backend = "setuptools.build_meta"

[project]
name = "ultraplot"
authors = [
    {name = "Casper van Elteren", email = "caspervanelteren@gmail.com"},
    {name = "Luke Davis", email = "lukelbd@gmail.com"},
]

maintainers = [
    {name = "Casper van Elteren", email = "caspervanelteren@gmail.com"},
]
description = "A succinct matplotlib wrapper for making beautiful, publication-quality graphics."
readme = "README.rst"
<<<<<<< HEAD
requires-python = ">=3.9.0"
=======
requires-python = ">=3.8, <3.12"
>>>>>>> 8b4c8059
license = {text = "MIT"}
classifiers = [
    "License :: OSI Approved :: MIT License",
    "Operating System :: OS Independent",
    "Intended Audience :: Science/Research",
    "Programming Language :: Python :: 3 :: Only",
    "Programming Language :: Python :: 3.9",
    "Programming Language :: Python :: 3.10",
    "Programming Language :: Python :: 3.11",
    "Programming Language :: Python :: 3.12",
]
dependencies= [
  "numpy",
  "matplotlib>=3.9.3"          
]
dynamic = ["version"]


[project.urls]
"Documentation" = "https://ultraplot.readthedocs.io"
"Issue Tracker" = "https://github.com/ultraplot/ultraplot/issues"
"Source Code" = "https://github.com/ultraplot/ultraplot"

[project.entry-points."setuptools.finalize_distribution_options"]
setuptools_scm = "setuptools_scm._integration.setuptools:infer_version"



[tool.setuptools]
packages = ["ultraplot"]
include-package-data = true

[tool.setuptools_scm]
version_scheme = "post-release"
local_scheme = "dirty-tag"<|MERGE_RESOLUTION|>--- conflicted
+++ resolved
@@ -19,25 +19,22 @@
 ]
 description = "A succinct matplotlib wrapper for making beautiful, publication-quality graphics."
 readme = "README.rst"
-<<<<<<< HEAD
-requires-python = ">=3.9.0"
-=======
 requires-python = ">=3.8, <3.12"
->>>>>>> 8b4c8059
 license = {text = "MIT"}
 classifiers = [
     "License :: OSI Approved :: MIT License",
     "Operating System :: OS Independent",
     "Intended Audience :: Science/Research",
     "Programming Language :: Python :: 3 :: Only",
+    "Programming Language :: Python :: 3.8",
     "Programming Language :: Python :: 3.9",
     "Programming Language :: Python :: 3.10",
     "Programming Language :: Python :: 3.11",
     "Programming Language :: Python :: 3.12",
 ]
 dependencies= [
-  "numpy",
-  "matplotlib>=3.9.3"          
+    "numpy>=1.26.0",
+    "matplotlib>=3.9.3"
 ]
 dynamic = ["version"]
 
