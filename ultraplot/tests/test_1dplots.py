#!/usr/bin/env python3
"""
Test 1D plotting overrides.
"""
import numpy as np
import numpy.ma as ma
import pandas as pd

import ultraplot as uplt
import pytest


@pytest.mark.mpl_image_compare
def test_auto_reverse():
    """
    Test enabled and disabled auto reverse.
    """
    x = np.arange(10)[::-1]
    y = np.arange(10)
    z = np.random.rand(10, 10)
    fig, axs = uplt.subplots(ncols=2, nrows=3, share=0)
    # axs[0].format(xreverse=False)  # should fail
    axs[0].plot(x, y)
    axs[1].format(xlim=(0, 9))  # manual override
    axs[1].plot(x, y)
    axs[2].plotx(x, y)
    axs[3].format(ylim=(0, 9))  # manual override
    axs[3].plotx(x, y)
    axs[4].pcolor(x, y[::-1], z)
    axs[5].format(xlim=(0, 9), ylim=(0, 9))  # manual override!
    axs[5].pcolor(x, y[::-1], z)
    fig.format(suptitle="Auto-reverse test", collabels=["reverse", "fixed"])
    return fig


@pytest.mark.mpl_image_compare
def test_cmap_cycles():
    """
    Test sampling of multiple continuous colormaps.
    """
    cycle = uplt.Cycle(
        "Boreal",
        "Grays",
        "Fire",
        "Glacial",
        "yellow",
        left=[0.4] * 5,
        right=[0.6] * 5,
        samples=[3, 4, 5, 2, 1],
    )
    fig, ax = uplt.subplots()
    data = np.random.rand(10, len(cycle)).cumsum(axis=1)
    data = pd.DataFrame(data, columns=list("abcdefghijklmno"))
    ax.plot(data, cycle=cycle, linewidth=2, legend="b")
    return fig


@pytest.mark.mpl_image_compare
def test_column_iteration():
    """
    Test scatter column iteration.
    """
    fig, axs = uplt.subplots(ncols=2)
    axs[0].plot(np.random.rand(5, 5), np.random.rand(5, 5), lw=5)
    axs[1].scatter(
        np.random.rand(5, 5),
        np.random.rand(5, 5),
        np.random.rand(5, 5),
        np.random.rand(5, 5),
    )
    return fig


@pytest.mark.skip("TODO")
@pytest.mark.mpl_image_compare
def test_bar_stack():
    """
    Test bar and area stacking.
    """
    # TODO: Add test here


@pytest.mark.mpl_image_compare
def test_bar_width():
    """
    Test relative and absolute widths.
    """
    fig, axs = uplt.subplots(ncols=3)
    x = np.arange(10)
    y = np.random.rand(10, 2)
    for i, ax in enumerate(axs):
        ax.bar(x * (2 * i + 1), y, width=0.8, absolute_width=i == 1)
    return fig


@pytest.mark.mpl_image_compare
def test_bar_vectors():
    """
    Test vector arguments to bar plots.
    """
    facecolors = np.repeat(0.1, 3) * np.arange(1, 11)[:, None]
    fig, ax = uplt.subplots()
    ax.bar(
        np.arange(10),
        np.arange(1, 11),
        linewidth=3,
        edgecolor=[f"gray{i}" for i in range(9, -1, -1)],
        alpha=np.linspace(0.1, 1, 10),
        hatch=[None, "//"] * 5,
    )
    return fig


@pytest.mark.mpl_image_compare
def test_boxplot_colors():
    """
    Test box colors and cycle colors.
    """
    fig = uplt.figure(share=False)
    ax = fig.subplot(221)
    box_data = np.random.uniform(-3, 3, size=(1000, 5))
    violin_data = np.random.normal(0, 1, size=(1000, 5))
    ax.box(box_data, fillcolor=["red", "blue", "green", "orange", "yellow"])
    ax = fig.subplot(222)
    ax.violin(
        violin_data,
        fillcolor=["gray1", "gray7"],
        hatches=[None, "//", None, None, "//"],
        means=True,
        barstds=2,
    )  # noqa: E501
    ax = fig.subplot(223)
    ax.boxh(box_data, cycle="pastel2")
    ax = fig.subplot(224)
    ax.violinh(violin_data, cycle="pastel1")
    return fig


@pytest.mark.mpl_image_compare
def test_boxplot_vectors():
    """
    Test vector property arguments.
    """
    coords = (0.5, 1, 2)
    counts = (10, 20, 100)
    labels = ["foo", "bar", "baz"]
    datas = []
    for count in counts:
        data = np.random.rand(count)
        datas.append(data)
    datas = np.array(datas, dtype=object)
    assert len(datas) == len(coords)
    fig, ax = uplt.subplot(refwidth=3)
    ax.boxplot(
        coords,
        datas,
        lw=2,
        notch=False,
        whis=(10, 90),
        cycle="538",
        fillalpha=[0.5, 0.5, 1],
        hatch=[None, "//", "**"],
        boxlw=[2, 1, 1],
    )
    ax.format(xticklabels=labels)
    return fig


@pytest.mark.mpl_image_compare
def test_histogram_types():
    """
    Test the different histogram types using basic keywords.
    """
    fig, axs = uplt.subplots(ncols=2, nrows=2, share=False)
    data = np.random.normal(size=(100, 5))
    data += np.arange(5)
    kws = ({"stack": 0}, {"stack": 1}, {"fill": 0}, {"fill": 1, "alpha": 0.5})
    for ax, kw in zip(axs, kws):
        ax.hist(data, ec="k", **kw)
    return fig


@pytest.mark.mpl_image_compare
def test_invalid_plot():
    """
    Test lines with missing or invalid values.
    """
    fig, axs = uplt.subplots(ncols=2)
    data = np.random.normal(size=(100, 5))
    for j in range(5):
        data[:, j] = np.sort(data[:, j])
        data[: 19 * (j + 1), j] = np.nan
        # data[:20, :] = np.nan
    data_masked = ma.masked_invalid(data)  # should be same result
    for ax, dat in zip(axs, (data, data_masked)):
        ax.plot(dat, means=True, shade=True)
    return fig


@pytest.mark.mpl_image_compare
def test_invalid_dist():
    """
    Test distributions with missing or invalid data.
    """
    fig, axs = uplt.subplots(ncols=2, nrows=2)
    data = np.random.normal(size=(100, 5))
    for i in range(5):  # test uneven numbers of invalid values
        data[: 10 * (i + 1), :] = np.nan
    data_masked = ma.masked_invalid(data)  # should be same result
    for ax, dat in zip(axs[:2], (data, data_masked)):
        ax.violin(dat, means=True)
    for ax, dat in zip(axs[2:], (data, data_masked)):
        ax.box(dat, fill=True, means=True)
    return fig


@pytest.mark.mpl_image_compare
def test_pie_charts():
    """
    Test basic pie plots. No examples in user guide right now.
    """
    uplt.rc.inlinefmt = "svg"
    labels = ["foo", "bar", "baz", "biff", "buzz"]
    array = np.arange(1, 6)
    data = pd.Series(array, index=labels)
    fig, ax = uplt.subplots(ncols=2)
    ax[0].pie(array, edgefix=True, labels=labels, ec="k", cycle="reds")
    ax[1].pie(data, ec="k", cycle="blues")
    return fig


@pytest.mark.mpl_image_compare
def test_parametric_labels():
    """
    Test passing strings as parametric 'color values'. This is likely
    a common use case.
    """
    uplt.rc.inlinefmt = "svg"
    fig, ax = uplt.subplots()
    ax.parametric(
        np.random.rand(5),
        c=list("abcde"),
        lw=20,
        colorbar="b",
        cmap_kw={"left": 0.2},
    )
    return fig


@pytest.mark.mpl_image_compare
def test_parametric_colors():
    """
    Test color input arguments. Should be able to make monochromatic
    plots for case where we want `line` without sticky x/y edges.
    """
    fig, axs = uplt.subplots(ncols=2, nrows=2)
    colors = (
        [(0, 1, 1), (0, 1, 0), (1, 0, 0), (0, 0, 1), (1, 1, 0)],
        ["b", "r", "g", "m", "c", "y"],
        "black",
        (0.5, 0.5, 0.5),
    )
    for ax, color in zip(axs, colors):
        ax.parametric(
            np.random.rand(5),
            np.random.rand(5),
            linewidth=2,
            label="label",
            color=color,
            colorbar="b",
            legend="b",
        )
    return fig


@pytest.mark.mpl_image_compare
def test_scatter_args():
    """
    Test diverse scatter keyword parsing and RGB scaling.
    """
    x, y = np.random.randn(50), np.random.randn(50)
    data = np.random.rand(50, 3)
    fig, axs = uplt.subplots(ncols=4, share=0)
    ax = axs[0]
    ax.scatter(x, y, s=80, fc="none", edgecolors="r")
    ax = axs[1]
    ax.scatter(data, c=data, cmap="reds")  # column iteration
    ax = axs[2]
    with pytest.warns(uplt.internals.UltraplotWarning) as record:
        ax.scatter(data[:, 0], c=data, cmap="reds")  # actual colors
    assert len(record) == 1
    ax = axs[3]
    ax.scatter(data, mean=True, shadestd=1, barstd=0.5)  # distribution
    ax.format(xlim=(-0.1, 2.1))
    return fig


@pytest.mark.mpl_image_compare
def test_scatter_inbounds():
    """
    Test in-bounds scatter plots.
    """
    fig, axs = uplt.subplots(ncols=2, share=False)
    N = 100
    fig.format(xlim=(0, 20))
    for i, ax in enumerate(axs):
        c = ax.scatter(np.arange(N), np.arange(N), c=np.arange(N), inbounds=bool(i))
        ax.colorbar(c, loc="b")
    return fig


@pytest.mark.mpl_image_compare
def test_scatter_alpha():
    """
    Test behavior with multiple alpha values.
    """
    fig, ax = uplt.subplots()
    data = np.random.rand(10)
    alpha = np.linspace(0.1, 1, data.size)
    ax.scatter(data, alpha=alpha)
    ax.scatter(data + 1, c=np.arange(data.size), cmap="BuRd", alpha=alpha)
    ax.scatter(data + 2, color="k", alpha=alpha)
    ax.scatter(data + 3, color=[f"red{i}" for i in range(data.size)], alpha=alpha)
    return fig


@pytest.mark.mpl_image_compare
def test_scatter_cycle():
    """
    Test scatter property cycling.
    """
    fig, ax = uplt.subplots()
    cycle = uplt.Cycle(
        "538",
        marker=["X", "o", "s", "d"],
        sizes=[20, 100],
        edgecolors=["r", "k"],
    )
    ax.scatter(
        np.random.rand(10, 4),
        np.random.rand(10, 4),
        cycle=cycle,
        area_size=False,
    )
    return fig


@pytest.mark.mpl_image_compare
def test_scatter_sizes():
    """
    Test marker size scaling.
    """
    # Compare setting size to input size
    size = 20
    with uplt.rc.context({"lines.markersize": size}):
        fig = uplt.figure()
        ax = fig.subplot(121, margin=0.15)
        for i in range(3):
            kw = {"absolute_size": i == 2}
            if i == 1:
                kw["smin"] = 0
                kw["smax"] = size**2  # should be same as relying on lines.markersize
            ax.scatter(np.arange(5), [0.25 * (1 + i)] * 5, size**2, **kw)
    # Test various size arguments
    ax = fig.subplot(122, margin=0.15)
    data = np.random.rand(5) * 500
    ax.scatter(
        np.arange(5),
        [0.25] * 5,
        c="blue7",
        sizes=[5, 10, 15, 20, 25],
        area_size=False,
        absolute_size=True,
    )
    ax.scatter(np.arange(5), [0.50] * 5, c="red7", sizes=data, absolute_size=True)
    ax.scatter(np.arange(5), [0.75] * 5, c="red7", sizes=data, absolute_size=False)
    for i, d in enumerate(data):
        ax.text(i, 0.5, format(d, ".0f"), va="center", ha="center")
    return fig


# Test introduced by issue #https://github.com/Ultraplot/ultraplot/issues/12#issuecomment-2576154882
# Check for concave triangulation related functions
from matplotlib import tri


@pytest.mark.mpl_image_compare
@pytest.mark.parametrize(
    "x, y, z, triangles, use_triangulation, use_datadict",
    [
        # Base data that's common to all test cases
        base_data := (
            np.array([0, 1, 0, 0, 1]),
            np.array([0, 0, 1, 2, 2]),
            np.array([0, 1, -1, 0, 2]),
            np.array([[0, 1, 2], [2, 3, 4]]),
            False,
            False,
        ),
        # Test without triangles
        (*base_data[:3], None, False, False),
        # Test with triangulation
        (*base_data[:4], True, False),
        (*base_data[:3], None, False, False),
        # Test using data dictionary
        (*base_data[:3], None, False, True),
    ],
)
def test_triplot_variants(x, y, z, triangles, use_triangulation, use_datadict):
    fig, ax = uplt.subplots(figsize=(4, 3))
    if use_datadict:
        df = {"x": x, "y": y, "z": z}

    if use_triangulation:
        # Use a Triangulation object
        triangulation = tri.Triangulation(x, y, triangles)
        ax.tricontourf(triangulation, z, levels=64, cmap="PuBu")
    elif use_datadict:
        ax.tricontourf("x", "y", "z", data=df)
        return fig
    else:
        # Use direct x, y, z inputs
        ax.tricontourf(x, y, z, triangles=triangles, levels=64, cmap="PuBu")

    if triangles is not None:
        ax.triplot(x, y, triangles, "ko-")  # Display cell edges
    else:
        if use_datadict:
            df = {"x": x, "y": y, "z": z}
            ax.triplot("x", "y", "ko-", data=df)
        else:
            ax.triplot(x, y, "ko-")  # Without specific triangles
    return fig


@pytest.mark.mpl_image_compare
def test_norm_not_modified():
    """
    Ensure that norm is correctly passed to pcolor and related functions.
    """
    # Create mock data and assign the colors to y
    # The norm should clip the data and not be modified
    x = np.arange(10)
    y = x**2
    c = y
    cmap = uplt.Colormap("viridis")
    norm = uplt.Norm("linear", 0, 10)
    fig, (left, right) = uplt.subplots(ncols=2, share=0)
    left.scatter(x, y, c=c, cmap=cmap, norm=norm)
    assert norm.vmin == 0
    assert norm.vmax == 10

    arr = np.random.rand(20, 40) * 1000
    xe = np.linspace(0, 1, num=40, endpoint=True)
    ye = np.linspace(0, 1, num=20, endpoint=True)

    norm = uplt.Norm("linear", vmin=0, vmax=1)
    right.pcolor(xe, ye, arr, cmap="viridis", norm=norm)
    assert norm.vmin == 0
    assert norm.vmax == 1
    return fig


@pytest.mark.mpl_image_compare
def test_line_plot_cyclers():
    # Sample data
    M, N = 50, 10
    data1 = (np.random.rand(M, N) - 0.48).cumsum(axis=1).cumsum(axis=0)
    data2 = (np.random.rand(M, N) - 0.48).cumsum(axis=1).cumsum(axis=0) * 1.5
    data1 += np.random.rand(M, N)
    data2 += np.random.rand(M, N)
    data1 *= 2

    cmaps = ("Blues", "Reds")
    cycle = uplt.Cycle(*cmaps)

    # Use property cycle for columns of 2D input data
    fig, ax = uplt.subplots(ncols=3, sharey=True)

    # Intention of subplots
    ax[0].set_title("Property cycle")
    ax[1].set_title("Joined cycle")
    ax[2].set_title("Separate cycles")

    ax[0].plot(
        data1 + data2,
        cycle="black",  # cycle from monochromatic colormap
        cycle_kw={"ls": ("-", "--", "-.", ":")},
    )

    # Plot all dat with both cyclers on
    ax[1].plot(
        (data1 + data2),
        cycle=cycle,
    )

    # Test cyclers separately
    cycle = uplt.Cycle(*cmaps)
    for idx in range(0, N):
        ax[2].plot(
            (data1[..., idx] + data2[..., idx]),
            cycle=cycle,
            cycle_kw={"N": N, "left": 0.3},
        )

    fig.format(xlabel="xlabel", ylabel="ylabel", suptitle="On-the-fly property cycles")
    return fig


@pytest.mark.mpl_image_compare
def test_heatmap_labels():
    """
    Heatmap function should show labels when asked
    """
    x = np.random.rand(10, 10)
    # Nans should not be shown
    x[0, 0] = np.nan
    x[0, -1] = np.nan
    x[-1, 0] = np.nan
    x[-1, -1] = np.nan
    x[4:6, 4:6] = np.nan

    fig, ax = uplt.subplots()
    ax.heatmap(x, labels=True)
    return fig


<<<<<<< HEAD
@pytest.mark.mpl_image_compare()
def test_networks():
    """
    Create a baseline network graph that tests
    a few features. It is not the prettiest graphs but highlights what the functions can do.
    """
    import networkx as nx

    graphs = [
        nx.karate_club_graph(),
        nx.florentine_families_graph(),
        nx.davis_southern_women_graph(),
        nx.les_miserables_graph(),
        nx.krackhardt_kite_graph(),
    ]
    facecolors = ["#CC7722", "#254441", "#43AA8B", "#EF3054", "#F7F7FF"]
    positions = [
        (0.05, 0.75),
        (0.75, 0.75),
        (0.05, 0.0),
        (0.75, 0.0),
    ]

    fig, ax = uplt.subplots()
    ax.graph(graphs[-1], facecolor=facecolors[-1], node_kw=dict(node_size=300))
    ax.margins(0.75)
    ax.set_aspect("equal", "box")

    spines = [
        ["bottom", "right"],
        ["left", "bottom"],
        ["top", "right"],
        ["top", "left"],
    ]
    edge_alphas = [1, 0.75, 0.5, 0.25]

    layouts = ["arf", "spring", "circular", "random"]
    cmaps = ["acton", "viko", "roma", "blues"]
    for g, facecolor, pos, layout, spines, alpha, cmap in zip(
        graphs, facecolors, positions, layouts, spines, edge_alphas, cmaps
    ):
        node_color = uplt.colormaps.get_cmap(cmap)(np.linspace(0, 1, len(g)))
        inax = ax.inset_axes([*pos, 0.2, 0.2], zoom=0)
        inax.graph(
            g,
            layout=layout,
            facecolor=facecolor,
            spines=spines,
            edge_kw=dict(alpha=alpha),
            node_kw=dict(node_color=node_color),
        )
        for spine in inax.spines.values():
            spine.set_linewidth(3)
=======
def test_bar_alpha():
    """
    Verify that alphas are applied over the columns
    """
    # No img comp needed just internal testing
    import pandas as pd

    # When we make rows shorter than columns an issue appeared
    # where it was taking the x size rather than the number of bars (columns)
    data = np.random.rand(5, 5).cumsum(axis=0).cumsum(axis=1)[:, ::-1]
    data = pd.DataFrame(
        data,
        columns=pd.Index(np.arange(1, 6), name="column"),
        index=pd.Index(["a", "b", "c", "d", "e"], name="row idx"),
    )
    fig, ax = uplt.subplots()
    ax.bar(data)
    ax.bar(data, alphas=np.zeros(data.shape[1]))
    # We are going over columns so this should be ok
    ax.bar(data.iloc[:-1, :], alphas=np.zeros(data.shape[1]))
    with pytest.raises(ValueError):
        ax.bar(data, alphas=np.zeros(data.shape[0] - 1))

    # We should also be allowed to pass a singular number
    x = [0, 1]
    y = [2]
    ax.bar(x, y, alphas=[0.2])
    ax.bar(x, y, alphas=0.2)
>>>>>>> 7194bc40
    return fig<|MERGE_RESOLUTION|>--- conflicted
+++ resolved
@@ -525,7 +525,6 @@
     return fig
 
 
-<<<<<<< HEAD
 @pytest.mark.mpl_image_compare()
 def test_networks():
     """
@@ -579,7 +578,7 @@
         )
         for spine in inax.spines.values():
             spine.set_linewidth(3)
-=======
+
 def test_bar_alpha():
     """
     Verify that alphas are applied over the columns
@@ -608,5 +607,4 @@
     y = [2]
     ax.bar(x, y, alphas=[0.2])
     ax.bar(x, y, alphas=0.2)
->>>>>>> 7194bc40
     return fig