--- conflicted
+++ resolved
@@ -609,7 +609,6 @@
     return fig
 
 
-<<<<<<< HEAD
 def test_rasterize_feature():
     fig, ax = uplt.subplots(proj="cyl")
     ax.format(
@@ -625,7 +624,9 @@
     for feature in "land ocean rivers borders".split():
         feat = getattr(ax[0], f"_{feature}_feature")
         assert feat._kwargs["rasterized"]
-=======
+    uplt.close(fig)        
+
+
 def test_check_tricontourf():
     """
     Ensure that tricontour functions are getting
@@ -657,5 +658,4 @@
             getattr(ax[0], func)(lon, lat, data)
         assert "transform" in mocked.call_args.kwargs
         assert isinstance(mocked.call_args.kwargs["transform"], ccrs.PlateCarree)
->>>>>>> 09853eb5
     uplt.close(fig)