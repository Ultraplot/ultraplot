<<<<<<< HEAD
"""
Conftest.py for UltraPlot testing with modular MPL plugin architecture.

This file provides essential test fixtures and integrates the enhanced matplotlib
testing functionality through a clean, modular plugin system.

Thread-Safe Random Number Generation:
- Provides explicit RNG fixtures for test functions that need random numbers
- Each thread gets independent, deterministic RNG instances
- Compatible with pytest-xdist parallel execution
- Clean separation of concerns - tests explicitly declare RNG dependencies

Matplotlib rcParams Safety:
- Automatic rcParams isolation for all tests prevents interference
- Tests that modify matplotlib settings are automatically isolated
- Dedicated rcparams_isolation fixture for explicit isolation needs
- Thread-safe for parallel execution with pytest-xdist
"""

import threading, os, shutil, pytest, re
import numpy as np, ultraplot as uplt
import warnings, logging
=======
>>>>>>> cf7b75af
import os, shutil, pytest, re, numpy as np, ultraplot as uplt
from pathlib import Path
import warnings, logging

SEED = 51423


@pytest.fixture
def rng():
    """
    Ensure all tests start with the same rng
    """
<<<<<<< HEAD
    # Each test gets the same seed for reproducibility
    return np.random.default_rng(seed=SEED)


@pytest.fixture(autouse=True)
def reset_rc_and_close_figures():
    """Reset rc to full ultraplot defaults and close figures for each test."""
    # Force complete ultraplot initialization for this thread
    uplt.rc.reset()

=======
    return np.random.default_rng(SEED)


@pytest.fixture(autouse=True)
def close_figures_after_test():
>>>>>>> cf7b75af
    yield

    # Clean up after test - only close figures, don't reset rc
    uplt.close("all")


# Define command line option
def pytest_addoption(parser):
    parser.addoption(
        "--store-failed-only",
        action="store_true",
        help="Store only failed matplotlib comparison images",
    )


class StoreFailedMplPlugin:
    def __init__(self, config):
        self.config = config

        # Get base directories as Path objects
        self.result_dir = Path(config.getoption("--mpl-results-path", "./results"))
        self.baseline_dir = Path(config.getoption("--mpl-baseline-path", "./baseline"))

        print(f"Store Failed MPL Plugin initialized")
        print(f"Result dir: {self.result_dir}")

    def _has_mpl_marker(self, report: pytest.TestReport):
        """Check if the test has the mpl_image_compare marker."""
        return report.keywords.get("mpl_image_compare", False)

    def _remove_success(self, report: pytest.TestReport):
        """Remove successful test images."""
<<<<<<< HEAD

        pattern = r"(?P<sep>::|/)|\[|\]|\.py"
        name = re.sub(
            pattern,
            lambda m: "." if m.group("sep") else "_" if m.group(0) == "[" else "",
            report.nodeid,
        )
        target = (self.result_dir / name).absolute()
        if target.is_dir():
            shutil.rmtree(target)

    @pytest.hookimpl(trylast=True)
    def pytest_runtest_logreport(self, report):
        """Hook that processes each test report."""
        # Delete successfull tests
        if report.when == "call" and report.failed == False:
            if self._has_mpl_marker(report):
                self._remove_success(report)

=======

        pattern = r"(?P<sep>::|/)|\[|\]|\.py"
        name = re.sub(
            pattern,
            lambda m: "." if m.group("sep") else "_" if m.group(0) == "[" else "",
            report.nodeid,
        )
        target = (self.result_dir / name).absolute()
        if target.is_dir():
            shutil.rmtree(target)

    @pytest.hookimpl(trylast=True)
    def pytest_runtest_logreport(self, report):
        """Hook that processes each test report."""
        # Delete successfull tests
        if report.when == "call" and report.failed == False:
            if self._has_mpl_marker(report):
                self._remove_success(report)

>>>>>>> cf7b75af

def pytest_collection_modifyitems(config, items):
    for item in items:
        for mark in item.own_markers:
            if base_dir := config.getoption("--mpl-baseline-path", default=None):
                if mark.name == "mpl_image_compare":
                    name = item.name
                    if not (Path(base_dir) / f"{name}.png").exists():
                        item.add_marker(
                            pytest.mark.skip(reason="Baseline image does not exist")
                        )


# Register the plugin if the option is used
def pytest_configure(config):
    try:
        if config.getoption("--store-failed-only", False):
            config.pluginmanager.register(StoreFailedMplPlugin(config))
    except Exception as e:
        print(f"Error during plugin configuration: {e}")<|MERGE_RESOLUTION|>--- conflicted
+++ resolved
@@ -1,4 +1,3 @@
-<<<<<<< HEAD
 """
 Conftest.py for UltraPlot testing with modular MPL plugin architecture.
 
@@ -21,8 +20,7 @@
 import threading, os, shutil, pytest, re
 import numpy as np, ultraplot as uplt
 import warnings, logging
-=======
->>>>>>> cf7b75af
+
 import os, shutil, pytest, re, numpy as np, ultraplot as uplt
 from pathlib import Path
 import warnings, logging
@@ -35,7 +33,6 @@
     """
     Ensure all tests start with the same rng
     """
-<<<<<<< HEAD
     # Each test gets the same seed for reproducibility
     return np.random.default_rng(seed=SEED)
 
@@ -46,13 +43,11 @@
     # Force complete ultraplot initialization for this thread
     uplt.rc.reset()
 
-=======
     return np.random.default_rng(SEED)
 
 
 @pytest.fixture(autouse=True)
 def close_figures_after_test():
->>>>>>> cf7b75af
     yield
 
     # Clean up after test - only close figures, don't reset rc
@@ -85,7 +80,6 @@
 
     def _remove_success(self, report: pytest.TestReport):
         """Remove successful test images."""
-<<<<<<< HEAD
 
         pattern = r"(?P<sep>::|/)|\[|\]|\.py"
         name = re.sub(
@@ -105,27 +99,6 @@
             if self._has_mpl_marker(report):
                 self._remove_success(report)
 
-=======
-
-        pattern = r"(?P<sep>::|/)|\[|\]|\.py"
-        name = re.sub(
-            pattern,
-            lambda m: "." if m.group("sep") else "_" if m.group(0) == "[" else "",
-            report.nodeid,
-        )
-        target = (self.result_dir / name).absolute()
-        if target.is_dir():
-            shutil.rmtree(target)
-
-    @pytest.hookimpl(trylast=True)
-    def pytest_runtest_logreport(self, report):
-        """Hook that processes each test report."""
-        # Delete successfull tests
-        if report.when == "call" and report.failed == False:
-            if self._has_mpl_marker(report):
-                self._remove_success(report)
-
->>>>>>> cf7b75af
 
 def pytest_collection_modifyitems(config, items):
     for item in items:
