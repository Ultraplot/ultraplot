--- conflicted
+++ resolved
@@ -53,23 +53,6 @@
     # Each test gets the same seed for reproducibility
     return np.random.default_rng(seed=SEED)
 
-SEED = 51423
-
-<<<<<<< HEAD
-@pytest.fixture(autouse=True)
-def _reset_numpy_seed():
-    """Reset numpy random seed for each test to ensure reproducibility."""
-    # Set global numpy seed for backward compatibility - same seed each test
-    np.random.seed(SEED)
-=======
-
-@pytest.fixture
-def rng():
-    """
-    Ensure all tests start with the same rng
-    """
-    return np.random.default_rng(SEED)
->>>>>>> bf611040
 
 
 @pytest.fixture(autouse=True)
