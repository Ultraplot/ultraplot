--- conflicted
+++ resolved
@@ -1584,15 +1584,8 @@
         one argument is passed, the resulting colormaps are merged. Arguments
         are interpreted as follows.
 
-<<<<<<< HEAD
-        * If `~matplotlib.colors.LinearSegmentedColormap`, nothing more
-          is done.
-        * If string colormap name, that `~matplotlib.colors.LinearSegmentedColormap`
-          is looked up and used. See `cmaps`.
-=======
         * If `~matplotlib.colors.Colormap` or a registered colormap name, the
           colormap is simply returned.
->>>>>>> 584fc698
         * If RGB tuple or color string, a `PerceptuallyUniformColormap` is
           generated with `~PerceptuallyUniformColormap.from_color`. If the
           string ends in ``'_r'``, the monochromatic map will be *reversed*,
@@ -1605,28 +1598,9 @@
           `~PerceptuallyUniformColormap.from_hsl`.
 
     name : str, optional
-<<<<<<< HEAD
-        Name of the resulting colormap. Default name is ``'no_name'``.
-        The resulting colormap can then be invoked by passing ``cmap='name'``
-        to plotting functions like `~matplotlib.axes.Axes.contourf`.
-    cyclic : bool, optional
-        Whether the colormap is cyclic. Will cause `~proplot.wrappers.cmap_wrapper`
-        to pass this flag to `BinNorm`. This will prevent having the same color
-        on either end of the colormap.
-    listmode : {'perceptual', 'linear', 'listed'}, optional
-        Controls how colormaps are generated when you input list(s) of colors.
-        If ``'perceptual'``, a `PerceptuallyUniformColormap` is generated with
-        `PerceptuallyUniformColormap.from_list`. If ``'linear'``,
-        a `~matplotlib.colors.LinearSegmentedColormap` is generated with
-        `~matplotlib.colors.LinearSegmentedColormap.from_list`. If
-        ``'listed'``, the `~matplotlib.colors.ListedColormap` is generated.
-        Default is ``'perceptual'`` when calling `Colormap` directly, and
-        ``'listed'`` when `Colormap` is called by `Cycle`.
-=======
         Name under which the final colormap is registered. It can then be
         reused by passing ``cmap='name'`` to plotting functions like
         `~matplotlib.axes.Axes.contourf`.
->>>>>>> 584fc698
     fade : float, optional
         The maximum luminosity used when generating colormaps with
         `PerceptuallyUniformColormap.from_color`. Default is ``100`` when
@@ -1775,13 +1749,8 @@
 
 def Cycle(*args, samples=None, name=None,
     marker=None, alpha=None, dashes=None, linestyle=None, linewidth=None,
-<<<<<<< HEAD
-    markersize=None, markeredgewidth=None,
-    markeredgecolor=None, markerfacecolor=None,
-=======
     markersize=None, markeredgewidth=None, markeredgecolor=None, markerfacecolor=None,
     save=False, save_kw=None,
->>>>>>> 584fc698
     **kwargs):
     """
     Function for generating and merging `~cycler.Cycler` instances in a variety of ways;
@@ -1911,7 +1880,7 @@
             colors = cmap(samples)
 
         # Register and save the samples as a ListedColormap
-        name = name or 'no_name'
+        name = name or '_no_name'
         cmap = ListedColormap(colors, name=name, N=N)
         mcm.cmap_d[name] = cmap
         if save:
